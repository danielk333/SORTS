--- conflicted
+++ resolved
@@ -445,23 +445,7 @@
         dx_std = self.settings['TEME_TO_TLE_minimize_start_stds']
         samps = self.settings['TEME_TO_TLE_minimize_start_samples']
         bounds = self.settings['TEME_TO_TLE_minimize_bounds']
-<<<<<<< HEAD
-<<<<<<< HEAD
-=======
-<<<<<<< HEAD:sorts/targets/propagator/pysgp4.py
->>>>>>> 4c93b2bf
-
-=======
-        opt_res = None
-<<<<<<< HEAD
-        
->>>>>>> 9f3cdf4 (Updated SORTS controller architecture)
-=======
-
-=======
-        
->>>>>>> 520760a47279db00031585021a0556b4b25d0eda:sorts/propagator/pysgp4.py
->>>>>>> 4c93b2bf
+
         for j in range(samps):
             _init_elements = init_elements.copy()
             if j > 0:
@@ -546,18 +530,7 @@
             state_cart = state
 
         iter_max = self.settings['TEME_to_TLE_max_iter']  # Maximum number of iterations
-<<<<<<< HEAD
-        
-=======
-<<<<<<< HEAD:sorts/targets/propagator/pysgp4.py
-
-        dr = 0
-        dv = 0
-
-=======
-        
->>>>>>> 520760a47279db00031585021a0556b4b25d0eda:sorts/propagator/pysgp4.py
->>>>>>> 4c93b2bf
+
         # Iterative determination of mean elements
         for it in range(iter_max):
             # Mean elements and osculating state
