#!/usr/bin/env python

'''Plotting sub package

'''

from .general import grid_earth, set_axes_equal
from .radar import radar_earth, radar_map
from .tracking import local_tracking, local_passes
from .schedule import schedule_pointing, observed_parameters
from .scan import scan, plot_radar_scan_movie
<<<<<<< HEAD
from .controls import plot_beam_directions
from .orbits import kepler_scatter, kepler_orbit

from . import colors
=======

from .orbits import kepler_scatter, kepler_orbit
from .controls import plot_beam_directions
>>>>>>> 520760a4
<|MERGE_RESOLUTION|>--- conflicted
+++ resolved
@@ -9,13 +9,8 @@
 from .tracking import local_tracking, local_passes
 from .schedule import schedule_pointing, observed_parameters
 from .scan import scan, plot_radar_scan_movie
-<<<<<<< HEAD
+
 from .controls import plot_beam_directions
 from .orbits import kepler_scatter, kepler_orbit
 
-from . import colors
-=======
-
-from .orbits import kepler_scatter, kepler_orbit
-from .controls import plot_beam_directions
->>>>>>> 520760a4
+from . import colors